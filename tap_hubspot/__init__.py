--- conflicted
+++ resolved
@@ -243,25 +243,15 @@
     for row in gen_request(url, params, 'contacts', 'has-more', offset_keys, offset_targets):
         modified_time = None
         if 'lastmodifieddate' in row['properties']:
-<<<<<<< HEAD
             modified_time = utils.strptime(transform._transform_datetime(row['properties']['lastmodifieddate']['value'], transform.UNIX_MILLISECONDS_INTEGER_DATETIME_PARSING))
-=======
-            modified_time = utils.strptime(_transform_datetime(
-                row['properties']['lastmodifieddate']['value']))
->>>>>>> 3878802c
 
         if not modified_time or modified_time >= last_sync:
             vids.append(row['vid'])
 
         if len(vids) == 100:
             data = request(get_url("contacts_detail"), params={'vid': vids}).json()
-<<<<<<< HEAD
             for vid, record in data.items():
                 record = transform.transform(record, schema, transform.UNIX_MILLISECONDS_INTEGER_DATETIME_PARSING)
-=======
-            for _, record in data.items():
-                record = transform(record, schema)
->>>>>>> 3878802c
                 singer.write_record("contacts", record)
 
                 modified_time = None
@@ -397,13 +387,8 @@
 
     url = get_url("contact_lists")
     params = {'count': 250}
-<<<<<<< HEAD
     for i, row in enumerate(gen_request(url, params, "lists", "has-more", "offset", "offset")):
         record = transform.transform(row, schema, transform.UNIX_MILLISECONDS_INTEGER_DATETIME_PARSING)
-=======
-    for _, row in enumerate(gen_request(url, params, "lists", "has-more", "offset", "offset")):
-        record = transform(row, schema)
->>>>>>> 3878802c
         singer.write_record("contact_lists", record)
 
 
